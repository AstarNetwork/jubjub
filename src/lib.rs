--- conflicted
+++ resolved
@@ -647,8 +647,7 @@
 fn test_d_is_non_quadratic_residue() {
     assert!(EDWARDS_D.sqrt_vartime().is_none());
     assert!((-EDWARDS_D).sqrt_vartime().is_none());
-<<<<<<< HEAD
-    assert!((-EDWARDS_D).pow_q_minus_2().sqrt_vartime().is_none());
+    assert!((-EDWARDS_D).invert_nonzero().sqrt_vartime().is_none());
 }
 
 #[test]
@@ -685,7 +684,4 @@
         ExtendedNielsPoint::identity().t2d,
         ExtendedPoint::identity().to_niels().t2d
     );
-=======
-    assert!((-EDWARDS_D).invert_nonzero().sqrt_vartime().is_none());
->>>>>>> 2a6b8c10
 }